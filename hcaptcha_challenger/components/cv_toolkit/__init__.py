--- conflicted
+++ resolved
@@ -3,19 +3,7 @@
 # Author     : QIN2DIM
 # GitHub     : https://github.com/QIN2DIM
 # Description:
-<<<<<<< HEAD
 from .appears_only_once import annotate_objects, find_unique_object, find_unique_color
 from .largest_animal import find_similar_objects
 
 __all__ = ["annotate_objects", "find_unique_object", "find_similar_objects", "find_unique_color"]
-=======
-from .appears_only_once import annotate_objects, find_unique_object, find_unique_object_v2
-from .largest_animal import find_similar_objects
-
-__all__ = [
-    "annotate_objects",
-    "find_unique_object",
-    "find_similar_objects",
-    "find_unique_object_v2",
-]
->>>>>>> 173b3ba9
